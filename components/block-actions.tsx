--- conflicted
+++ resolved
@@ -1,36 +1,17 @@
-<<<<<<< HEAD
-import { cn } from '@/lib/utils';
-import {
-  ClockRewind,
-  CopyIcon,
-  RedoIcon,
-  UndoIcon,
-  ArrowUpIcon,
-  DownloadIcon,
-} from './icons';
-=======
->>>>>>> 5bb62f1b
-import { Button } from './ui/button';
-import { Tooltip, TooltipContent, TooltipTrigger } from './ui/tooltip';
-import { blockDefinitions, UIBlock } from './block';
-import { Dispatch, memo, SetStateAction, useState } from 'react';
-import { BlockActionContext } from './create-block';
-import { cn } from '@/lib/utils';
-import { toast } from 'sonner';
-<<<<<<< HEAD
-import { ConsoleOutput, UIBlock } from './block';
-import { Dispatch, memo, SetStateAction } from 'react';
-import { RunCodeButton } from './run-code-button';
-import { exportToCSV } from '@/lib/spreadsheet';
-=======
->>>>>>> 5bb62f1b
+import { Button } from "./ui/button";
+import { Tooltip, TooltipContent, TooltipTrigger } from "./ui/tooltip";
+import { blockDefinitions, UIBlock } from "./block";
+import { Dispatch, memo, SetStateAction, useState } from "react";
+import { BlockActionContext } from "./create-block";
+import { cn } from "@/lib/utils";
+import { toast } from "sonner";
 
 interface BlockActionsProps {
   block: UIBlock;
-  handleVersionChange: (type: 'next' | 'prev' | 'toggle' | 'latest') => void;
+  handleVersionChange: (type: "next" | "prev" | "toggle" | "latest") => void;
   currentVersionIndex: number;
   isCurrentVersion: boolean;
-  mode: 'edit' | 'diff';
+  mode: "edit" | "diff";
   metadata: any;
   setMetadata: Dispatch<SetStateAction<any>>;
 }
@@ -51,7 +32,7 @@
   );
 
   if (!blockDefinition) {
-    throw new Error('Block definition not found!');
+    throw new Error("Block definition not found!");
   }
 
   const actionContext: BlockActionContext = {
@@ -64,51 +45,16 @@
     setMetadata,
   };
 
-  const handleExportCSV = () => {
-    try {
-      exportToCSV(block.content);
-      toast.success('CSV file downloaded!');
-    } catch (error) {
-      console.error(error);
-      toast.error('Failed to export CSV');
-    }
-  };
-
   return (
     <div className="flex flex-row gap-1">
-<<<<<<< HEAD
-      {block.kind === 'code' && (
-        <RunCodeButton block={block} setConsoleOutputs={setConsoleOutputs} />
-      )}
-
-      {block.kind === 'spreadsheet' && (
-        <Tooltip>
+      {blockDefinition.actions.map((action) => (
+        <Tooltip key={action.description}>
           <TooltipTrigger asChild>
             <Button
               variant="outline"
-              className="p-2 h-fit dark:hover:bg-zinc-700 !pointer-events-auto"
-              onClick={handleExportCSV}
-              disabled={block.status === 'streaming'}
-            >
-              <DownloadIcon size={18} />
-            </Button>
-          </TooltipTrigger>
-          <TooltipContent>Download as CSV</TooltipContent>
-        </Tooltip>
-      )}
-
-      {block.kind === 'text' && (
-        <Tooltip>
-=======
-      {blockDefinition.actions.map((action) => (
-        <Tooltip key={action.description}>
->>>>>>> 5bb62f1b
-          <TooltipTrigger asChild>
-            <Button
-              variant="outline"
-              className={cn('h-fit dark:hover:bg-zinc-700', {
-                'p-2': !action.label,
-                'py-1.5 px-2': action.label,
+              className={cn("h-fit dark:hover:bg-zinc-700", {
+                "p-2": !action.label,
+                "py-1.5 px-2": action.label,
               })}
               onClick={async () => {
                 setIsLoading(true);
@@ -116,13 +62,13 @@
                 try {
                   await Promise.resolve(action.onClick(actionContext));
                 } catch (error) {
-                  toast.error('Failed to execute action');
+                  toast.error("Failed to execute action");
                 } finally {
                   setIsLoading(false);
                 }
               }}
               disabled={
-                isLoading || block.status === 'streaming'
+                isLoading || block.status === "streaming"
                   ? true
                   : action.isDisabled
                     ? action.isDisabled(actionContext)
