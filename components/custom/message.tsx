--- conflicted
+++ resolved
@@ -3,11 +3,7 @@
 import { Message } from 'ai';
 import cx from 'classnames';
 import { motion } from 'framer-motion';
-<<<<<<< HEAD
-import { Sparkles } from 'lucide-react';
 import { User } from 'next-auth';
-=======
->>>>>>> d948b997
 import { Dispatch, SetStateAction } from 'react';
 
 import { Vote } from '@/db/schema';
